import { existsSync, writeFileSync } from "fs";
import path from "path";
import { appDir } from "./configuration.js";
import {
	Decision,
	MatchMode,
	RELEASE_GROUP_REGEX,
	TORRENT_CACHE_FOLDER,
} from "./constants.js";
import { db } from "./db.js";
import { Label, logger } from "./logger.js";
import { Metafile } from "./parseTorrent.js";
import { Candidate } from "./pipeline.js";
import { releaseInBlockList } from "./preFilter.js";
import { getRuntimeConfig } from "./runtimeConfig.js";
import { File, Searchee } from "./searchee.js";
import {
	parseTorrentFromFilename,
	parseTorrentFromURL,
	SnatchError,
} from "./torrent.js";

export interface ResultAssessment {
	decision: Decision;
	metafile?: Metafile;
}

const createReasonLogger =
	(Title: string, tracker: string, name: string) =>
	(decision: Decision, cached): void => {
		function logReason(reason): void {
			logger.verbose({
				label: Label.DECIDE,
				message: `${name} - no match for ${tracker} torrent ${Title} - ${reason}`,
			});
		}
		let reason;
		switch (decision) {
			case Decision.MATCH_PARTIAL:
				return;
			case Decision.MATCH_SIZE_ONLY:
				return;
			case Decision.MATCH:
				return;
			case Decision.SIZE_MISMATCH:
				reason = "its size does not match";
				break;
			case Decision.NO_DOWNLOAD_LINK:
				reason = "it doesn't have a download link";
				break;
			case Decision.RATE_LIMITED:
				reason = "cross-seed has reached this tracker's rate limit";
				break;
			case Decision.DOWNLOAD_FAILED:
				reason = "the torrent file failed to download";
				break;
			case Decision.INFO_HASH_ALREADY_EXISTS:
				reason = "the info hash matches a torrent you already have";
				break;
			case Decision.FILE_TREE_MISMATCH:
				reason = "it has a different file tree";
				break;
			case Decision.RELEASE_GROUP_MISMATCH:
				reason = "it has a different release group";
				break;
			case Decision.BLOCKED_RELEASE:
				reason = "it matches the blocklist";
				break;
			default:
				reason = decision;
				break;
		}
		if (!cached) {
			logReason(reason);
		}
	};

export function compareFileTrees(
	candidate: Metafile,
	searchee: Searchee
): boolean {
	const cmp = (elOfA: File, elOfB: File) => {
		const lengthsAreEqual = elOfB.length === elOfA.length;
		const pathsAreEqual = elOfB.path === elOfA.path;

		return lengthsAreEqual && pathsAreEqual;
	};

	return candidate.files.every((elOfA) =>
		searchee.files.some((elOfB) => cmp(elOfA, elOfB))
	);
}

export function compareFileTreesIgnoringNames(
	candidate: Metafile,
	searchee: Searchee
): boolean {
	const cmp = (candidate, searchee) => {
		return searchee.length === candidate.length;
	};

	return candidate.files.every((elOfA) =>
		searchee.files.some((elOfB) => cmp(elOfA, elOfB))
	);
}

export function compareFileTreesForPartialMatch(
	candidate: Metafile,
	searchee: Searchee,
	minPartialMatch: number
): boolean {
	let matchedSizes = 0;
	let availableFiles = searchee.files.slice();
	candidate.files.forEach((elOfA) => {
		let matchedFiles = availableFiles.filter((elOfB) => {
			elOfA.length === elOfB.length;
		});
		if (matchedFiles.length > 1) {
			matchedFiles = matchedFiles.filter((elOfB) => {
				elOfA.name === elOfB.name;
			});
		}
		if (matchedFiles.length) {
			matchedSizes += elOfA.length;
			availableFiles.splice(availableFiles.indexOf(matchedFiles[0]), 1);
		}
	});
	return matchedSizes / candidate.length >= minPartialMatch;
}

function sizeDoesMatch(resultSize, searchee) {
	const { fuzzySizeThreshold } = getRuntimeConfig();

	const { length } = searchee;
	const lowerBound = length - fuzzySizeThreshold * length;
	const upperBound = length + fuzzySizeThreshold * length;
	return resultSize >= lowerBound && resultSize <= upperBound;
}

function releaseGroupDoesMatch(
	searcheeName: string,
	candidateName: string,
	matchMode: MatchMode
) {
	const searcheeReleaseGroup = searcheeName
		.match(RELEASE_GROUP_REGEX)?.[0]
		?.trim()
		?.toLowerCase();
	const candidateReleaseGroup = candidateName
		.match(RELEASE_GROUP_REGEX)?.[0]
		?.trim()
		?.toLowerCase();
	if (searcheeReleaseGroup === candidateReleaseGroup) {
		return true;
	}
	// if we are unsure, pass in risky/partial mode but fail in safe mode
	if (!searcheeReleaseGroup || !candidateReleaseGroup) {
		return matchMode === MatchMode.RISKY || matchMode === MatchMode.PARTIAL;
	}
	return searcheeReleaseGroup.startsWith(candidateReleaseGroup);
}

async function assessCandidateHelper(
	{ link, size, name }: Candidate,
	searchee: Searchee,
	hashesToExclude: string[]
): Promise<ResultAssessment> {
<<<<<<< HEAD
	const { matchMode, blockList, linkDir, fuzzySizeThreshold } = getRuntimeConfig();
	const minPartialMatch = 1-fuzzySizeThreshold;

=======
	const { matchMode, blockList } = getRuntimeConfig();
>>>>>>> 23db3594
	if (releaseInBlockList(searchee, blockList)) {
		return { decision: Decision.BLOCKED_RELEASE };
	}

	if (size && !sizeDoesMatch(size, searchee)) {
		return { decision: Decision.SIZE_MISMATCH };
	}

	if (!link) return { decision: Decision.NO_DOWNLOAD_LINK };

	if (!releaseGroupDoesMatch(searchee.name, name, matchMode))
		return { decision: Decision.RELEASE_GROUP_MISMATCH };

	const result = await parseTorrentFromURL(link);

	if (result.isErr()) {
		return result.unwrapErrOrThrow() === SnatchError.RATE_LIMITED
			? { decision: Decision.RATE_LIMITED }
			: { decision: Decision.DOWNLOAD_FAILED };
	}

	const candidateMeta = result.unwrapOrThrow();

	if (hashesToExclude.includes(candidateMeta.infoHash)) {
		return { decision: Decision.INFO_HASH_ALREADY_EXISTS };
	}

	if (matchMode === MatchMode.PARTIAL) {
		const partialMatch = compareFileTreesForPartialMatch(
			candidateMeta,
			searchee,
			minPartialMatch
		);
		if (!partialMatch) {
			return { decision: Decision.SIZE_MISMATCH };
		}
	} else {
		const sizeMatch = compareFileTreesIgnoringNames(candidateMeta, searchee);
		if (!sizeMatch) {
			return { decision: Decision.SIZE_MISMATCH };
		}
	}

	const perfectMatch = compareFileTrees(candidateMeta, searchee);
	if (perfectMatch) {
		return { decision: Decision.MATCH, metafile: candidateMeta };
	}
<<<<<<< HEAD
	if (!searchee.path && !linkDir) {
		return { decision: Decision.FILE_TREE_MISMATCH };
	}
	if (
		(matchMode == MatchMode.RISKY || matchMode == MatchMode.PARTIAL) &&
		((searchee.path &&
			!statSync(searchee.path).isDirectory() &&
			compareFileTreesIgnoringNames(candidateMeta, searchee)) ||
			(searchee.infoHash &&
				linkDir &&
				compareFileTreesIgnoringNames(candidateMeta, searchee)))
	) {
=======
	if (matchMode == MatchMode.RISKY && searchee.files.length === 1) {
>>>>>>> 23db3594
		return { decision: Decision.MATCH_SIZE_ONLY, metafile: candidateMeta };
	}
	if (
		matchMode == MatchMode.PARTIAL &&
		compareFileTreesForPartialMatch(candidateMeta, searchee, minPartialMatch)
	) {
		return { decision: Decision.MATCH_PARTIAL, metafile: candidateMeta };
	}
	return { decision: Decision.FILE_TREE_MISMATCH };
}

function existsInTorrentCache(infoHash: string): boolean {
	return existsSync(
		path.join(appDir(), TORRENT_CACHE_FOLDER, `${infoHash}.cached.torrent`)
	);
}

async function getCachedTorrentFile(infoHash: string): Promise<Metafile> {
	return parseTorrentFromFilename(
		path.join(appDir(), TORRENT_CACHE_FOLDER, `${infoHash}.cached.torrent`)
	);
}

function cacheTorrentFile(meta: Metafile): void {
	writeFileSync(
		path.join(
			appDir(),
			TORRENT_CACHE_FOLDER,
			`${meta.infoHash}.cached.torrent`
		),
		meta.encode()
	);
}

async function assessAndSaveResults(
	result: Candidate,
	searchee: Searchee,
	guid: string,
	infoHashesToExclude: string[]
) {
	const assessment = await assessCandidateHelper(
		result,
		searchee,
		infoHashesToExclude
	);

	if (
		assessment.decision === Decision.MATCH ||
		assessment.decision === Decision.MATCH_SIZE_ONLY ||
		assessment.decision === Decision.MATCH_PARTIAL
	) {
		cacheTorrentFile(assessment.metafile!);
	}

	await db.transaction(async (trx) => {
		const now = Date.now();
		const { id } = await trx("searchee")
			.select("id")
			.where({ name: searchee.name })
			.first();
		await trx("decision").insert({
			searchee_id: id,
			guid: guid,
			decision: assessment.decision,
			info_hash:
				assessment.decision === Decision.MATCH ||
				assessment.decision === Decision.MATCH_SIZE_ONLY ||
				assessment.decision === Decision.MATCH_PARTIAL
					? assessment.metafile!.infoHash
					: null,
			last_seen: now,
			first_seen: now,
		});
	});
	return assessment;
}

async function assessCandidateCaching(
	candidate: Candidate,
	searchee: Searchee,
	infoHashesToExclude: string[]
): Promise<ResultAssessment> {
	const { guid, name, tracker } = candidate;
	const logReason = createReasonLogger(name, tracker, searchee.name);

	const cacheEntry = await db("decision")
		.select({
			decision: "decision.decision",
			infoHash: "decision.info_hash",
			id: "decision.id",
		})
		.join("searchee", "decision.searchee_id", "searchee.id")
		.where({ name: searchee.name, guid })
		.first();
	let assessment: ResultAssessment;

	if (
		!cacheEntry?.decision ||
		cacheEntry.decision === Decision.DOWNLOAD_FAILED ||
		cacheEntry.decision === Decision.RATE_LIMITED
	) {
		assessment = await assessAndSaveResults(
			candidate,
			searchee,
			guid,
			infoHashesToExclude
		);
		logReason(assessment.decision, false);
	} else if (
		(cacheEntry.decision === Decision.MATCH ||
			cacheEntry.decision === Decision.MATCH_SIZE_ONLY ||
			cacheEntry.decision === Decision.MATCH_PARTIAL) &&
		infoHashesToExclude.includes(cacheEntry.infoHash)
	) {
		// has been added since the last run
		assessment = { decision: Decision.INFO_HASH_ALREADY_EXISTS };
		await db("decision")
			.where({ id: cacheEntry.id })
			.update({ decision: Decision.INFO_HASH_ALREADY_EXISTS });
	} else if (
		(cacheEntry.decision === Decision.MATCH ||
			cacheEntry.decision === Decision.MATCH_SIZE_ONLY ||
			cacheEntry.decision === Decision.MATCH_PARTIAL) &&
		existsInTorrentCache(cacheEntry.infoHash)
	) {
		// cached match
		assessment = {
			decision: cacheEntry.decision,
			metafile: await getCachedTorrentFile(cacheEntry.infoHash),
		};
	} else if (
		cacheEntry.decision === Decision.MATCH ||
		cacheEntry.decision === Decision.MATCH_SIZE_ONLY ||
		cacheEntry.decision === Decision.MATCH_PARTIAL
	) {
		assessment = await assessAndSaveResults(
			candidate,
			searchee,
			guid,
			infoHashesToExclude
		);
		logReason(assessment.decision, false);
	} else {
		// cached rejection
		assessment = { decision: cacheEntry.decision };
		logReason(cacheEntry.decision, true);
	}
	// if previously known
	if (cacheEntry) {
		await db("decision")
			.where({ id: cacheEntry.id })
			.update({ last_seen: Date.now() });
	}
	return assessment;
}

export { assessCandidateCaching as assessCandidate };<|MERGE_RESOLUTION|>--- conflicted
+++ resolved
@@ -165,13 +165,9 @@
 	searchee: Searchee,
 	hashesToExclude: string[]
 ): Promise<ResultAssessment> {
-<<<<<<< HEAD
 	const { matchMode, blockList, linkDir, fuzzySizeThreshold } = getRuntimeConfig();
 	const minPartialMatch = 1-fuzzySizeThreshold;
 
-=======
-	const { matchMode, blockList } = getRuntimeConfig();
->>>>>>> 23db3594
 	if (releaseInBlockList(searchee, blockList)) {
 		return { decision: Decision.BLOCKED_RELEASE };
 	}
@@ -219,22 +215,7 @@
 	if (perfectMatch) {
 		return { decision: Decision.MATCH, metafile: candidateMeta };
 	}
-<<<<<<< HEAD
-	if (!searchee.path && !linkDir) {
-		return { decision: Decision.FILE_TREE_MISMATCH };
-	}
-	if (
-		(matchMode == MatchMode.RISKY || matchMode == MatchMode.PARTIAL) &&
-		((searchee.path &&
-			!statSync(searchee.path).isDirectory() &&
-			compareFileTreesIgnoringNames(candidateMeta, searchee)) ||
-			(searchee.infoHash &&
-				linkDir &&
-				compareFileTreesIgnoringNames(candidateMeta, searchee)))
-	) {
-=======
-	if (matchMode == MatchMode.RISKY && searchee.files.length === 1) {
->>>>>>> 23db3594
+	if ((matchMode == MatchMode.RISKY || matchMode == MatchMode.PARTIAL) && searchee.files.length === 1) {
 		return { decision: Decision.MATCH_SIZE_ONLY, metafile: candidateMeta };
 	}
 	if (
